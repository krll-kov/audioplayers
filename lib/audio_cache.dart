--- conflicted
+++ resolved
@@ -36,26 +36,17 @@
   /// Not implemented on macOS.
   bool respectSilence;
 
-<<<<<<< HEAD
   /// This flag should be set to true, if player is used for playing sound while there may be music
-  /// 
-  /// Default to false
-  /// 
-  /// If not set, the audio will be paused while playing on iOS and continue playing on Android.
+  ///
+  /// Defaults to false, meaning the audio will be paused while playing on iOS and continue playing on Android.
   bool duckAudio;
 
-  AudioCache(
-      {this.prefix = "",
-      this.fixedPlayer,
-      this.respectSilence = false,
-      this.duckAudio = false});
-=======
   AudioCache({
     this.prefix = 'assets/',
     this.fixedPlayer,
     this.respectSilence = false,
+    this.duckAudio = false,
   }) : assert(!kIsWeb, 'AudioCache is not available for Flutter Web.');
->>>>>>> 5ef2d9aa
 
   /// Clears the cache of the file [fileName].
   ///
@@ -119,22 +110,6 @@
   /// The instance is returned, to allow later access (either way), like pausing and resuming.
   ///
   /// isNotification and stayAwake are not implemented on macOS
-<<<<<<< HEAD
-  Future<AudioPlayer> play(String fileName,
-      {double volume = 1.0,
-      bool isNotification,
-      PlayerMode mode = PlayerMode.MEDIA_PLAYER,
-      bool stayAwake,
-      bool duckAudio}) async {
-    String url = await getAbsoluteUrl(fileName);
-    AudioPlayer player = _player(mode);
-
-    await player.play(url,
-        volume: volume,
-        respectSilence: isNotification ?? respectSilence,
-        stayAwake: stayAwake,
-        duckAudio: duckAudio);
-=======
   Future<AudioPlayer> play(
     String fileName, {
     double volume = 1.0,
@@ -142,6 +117,7 @@
     PlayerMode mode = PlayerMode.MEDIA_PLAYER,
     bool stayAwake = false,
     bool recordingActive = false,
+    bool duckAudio,
   }) async {
     String url = await getAbsoluteUrl(fileName);
     AudioPlayer player = _player(mode);
@@ -152,6 +128,7 @@
       respectSilence: isNotification ?? respectSilence,
       stayAwake: stayAwake,
       recordingActive: recordingActive,
+      duckAudio: duckAudio ?? this.duckAudio,
     );
     return player;
   }
@@ -181,7 +158,6 @@
       stayAwake: stayAwake,
       recordingActive: recordingActive,
     );
->>>>>>> 5ef2d9aa
     return player;
   }
 
