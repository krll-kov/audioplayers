#import "AudioplayersPlugin.h"
#import <UIKit/UIKit.h>
#import <AVKit/AVKit.h>
#import <MediaPlayer/MediaPlayer.h>
#import <AVFoundation/AVFoundation.h>

static NSString *const CHANNEL_NAME = @"xyz.luan/audioplayers";
NSString *const AudioplayersPluginStop = @"AudioplayersPluginStop";


static NSMutableDictionary * players;

@interface AudioplayersPlugin()
-(void) pause: (NSString *) playerId;
-(void) stop: (NSString *) playerId;
-(void) seek: (NSString *) playerId time: (CMTime) time;
-(void) onSoundComplete: (NSString *) playerId;
-(void) updateDuration: (NSString *) playerId;
-(void) onTimeInterval: (NSString *) playerId time: (CMTime) time;
@end

@implementation AudioplayersPlugin {
  FlutterResult _result;
}

typedef void (^VoidCallback)(NSString * playerId);

NSMutableSet *timeobservers;
FlutterMethodChannel *_channel_audioplayer;
bool _isDealloc = false;

FlutterEngine *_headlessEngine;
FlutterMethodChannel *_callbackChannel;
NSObject<FlutterPluginRegistrar> *_registrar;
int64_t _updateHandleMonitorKey;

NSString *_currentPlayerId; // to be used for notifications command center
MPNowPlayingInfoCenter *_infoCenter;
MPRemoteCommandCenter *remoteCommandCenter;

NSString *_title; 
NSString *_albumTitle;
NSString *_artist;
NSString *_imageUrl;
int _duration;
const float _defaultPlaybackRate = 1.0;

+ (void)registerWithRegistrar:(NSObject<FlutterPluginRegistrar>*)registrar {
  _registrar = registrar;
  FlutterMethodChannel* channel = [FlutterMethodChannel
                                   methodChannelWithName:CHANNEL_NAME
                                   binaryMessenger:[registrar messenger]];
  AudioplayersPlugin* instance = [[AudioplayersPlugin alloc] init];
  [registrar addMethodCallDelegate:instance channel:channel];
  _channel_audioplayer = channel;
}

- (id)init {
  self = [super init];
  if (self) {
      _isDealloc = false;
      players = [[NSMutableDictionary alloc] init];
      [[NSNotificationCenter defaultCenter] addObserver:self selector:@selector(needStop) name:AudioplayersPluginStop object:nil];

      // this methos is used to listen to audio playpause event
      // from the notification area in the background.
      _headlessEngine = [[FlutterEngine alloc] initWithName:@"AudioPlayerIsolate"
                                                    project:nil];
      // This is the method channel used to communicate with
      // `_backgroundCallbackDispatcher` defined in the Dart portion of our plugin.
      // Note: we don't add a MethodCallDelegate for this channel now since our
      // BinaryMessenger needs to be initialized first, which is done in
      // `startHeadlessService` below.
      _callbackChannel = [FlutterMethodChannel
          methodChannelWithName:@"xyz.luan/audioplayers_callback"
                binaryMessenger:_headlessEngine];
  }
  return self;
}
    
- (void)needStop {
    _isDealloc = true;
    [self destory];
}

// Initializes and starts the background isolate which will process audio
// events. `handle` is the handle to the callback dispatcher which we specified
// in the Dart portion of the plugin.
- (void)startHeadlessService:(int64_t)handle {
  // Lookup the information for our callback dispatcher from the callback cache.
  // This cache is populated when `PluginUtilities.getCallbackHandle` is called
  // and the resulting handle maps to a `FlutterCallbackInformation` object.
  // This object contains information needed by the engine to start a headless
  // runner, which includes the callback name as well as the path to the file
  // containing the callback.
  FlutterCallbackInformation *info = [FlutterCallbackCache lookupCallbackInformation:handle];
  NSAssert(info != nil, @"failed to find callback");
  NSString *entrypoint = info.callbackName;
  NSString *uri = info.callbackLibraryPath;

  // Here we actually launch the background isolate to start executing our
  // callback dispatcher, `_backgroundCallbackDispatcher`, in Dart.
  [_headlessEngine runWithEntrypoint:entrypoint libraryURI:uri];

  // The headless runner needs to be initialized before we can register it as a
  // MethodCallDelegate or else we get an illegal memory access. If we don't
  // want to make calls from `_backgroundCallDispatcher` back to native code,
  // we don't need to add a MethodCallDelegate for this channel.
  [_registrar addMethodCallDelegate:self channel:_callbackChannel];
}

- (void)handleMethodCall:(FlutterMethodCall*)call result:(FlutterResult)result {
  NSString * playerId = call.arguments[@"playerId"];
  NSLog(@"iOS => call %@, playerId %@", call.method, playerId);

  typedef void (^CaseBlock)(void);

  // Squint and this looks like a proper switch!
  NSDictionary *methods = @{
                @"startHeadlessService":
                  ^{
                    if (call.arguments[@"handleKey"] == nil)
                        result(0);
                    [self startHeadlessService:[call.arguments[@"handleKey"][0] longValue]];
                  },
                @"monitorNotificationStateChanges":
                  ^{
                    if (call.arguments[@"handleMonitorKey"] == nil)
                        result(0);
                    _updateHandleMonitorKey = [call.arguments[@"handleMonitorKey"][0] longLongValue];
                  },
                @"play":
                  ^{
                    NSLog(@"play!");
                    NSString *url = call.arguments[@"url"];
                    if (url == nil)
                        result(0);
                    if (call.arguments[@"isLocal"] == nil)
                        result(0);
                    if (call.arguments[@"volume"] == nil)
                        result(0);
                    if (call.arguments[@"position"] == nil)
                        result(0);
                    if (call.arguments[@"respectSilence"] == nil)
                        result(0);
                    int isLocal = [call.arguments[@"isLocal"]intValue] ;
                    float volume = (float)[call.arguments[@"volume"] doubleValue] ;
                    int milliseconds = call.arguments[@"position"] == [NSNull null] ? 0.0 : [call.arguments[@"position"] intValue] ;
                    bool respectSilence = [call.arguments[@"respectSilence"]boolValue] ;
                    CMTime time = CMTimeMakeWithSeconds(milliseconds / 1000,NSEC_PER_SEC);
                    NSLog(@"isLocal: %d %@", isLocal, call.arguments[@"isLocal"] );
                    NSLog(@"volume: %f %@", volume, call.arguments[@"volume"] );
                    NSLog(@"position: %d %@", milliseconds, call.arguments[@"positions"] );
                    [self play:playerId url:url isLocal:isLocal volume:volume time:time isNotification:respectSilence];
                  },
                @"pause":
                  ^{
                    NSLog(@"pause");
                    [self pause:playerId];
                  },
                @"resume":
                  ^{
                    NSLog(@"resume");
                    [self resume:playerId];
                  },
                @"stop":
                  ^{
                    NSLog(@"stop");
                    [self stop:playerId];
                  },
                @"release":
                    ^{
                        NSLog(@"release");
                        [self stop:playerId];
                    },
                @"seek":
                  ^{
                    NSLog(@"seek");
                    if (!call.arguments[@"position"]) {
                      result(0);
                    } else {
                      int milliseconds = [call.arguments[@"position"] intValue];
                      NSLog(@"Seeking to: %d milliseconds", milliseconds);
                      [self seek:playerId time:CMTimeMakeWithSeconds(milliseconds / 1000,NSEC_PER_SEC)];
                    }
                  },
                @"setUrl":
                  ^{
                    NSLog(@"setUrl");
                    NSString *url = call.arguments[@"url"];
                    int isLocal = [call.arguments[@"isLocal"]intValue];
                    bool respectSilence = [call.arguments[@"respectSilence"]boolValue] ;
                    [ self setUrl:url
                          isLocal:isLocal
                          isNotification:respectSilence
                          playerId:playerId
                          onReady:^(NSString * playerId) {
                            result(@(1));
                          }
                    ];
                  },
                @"getDuration":
                    ^{
                        
                        int duration = [self getDuration:playerId];
                        NSLog(@"getDuration: %i ", duration);
                        result(@(duration));
                    },
                @"setVolume":
                  ^{
                    NSLog(@"setVolume");
                    float volume = (float)[call.arguments[@"volume"] doubleValue];
                    [self setVolume:volume playerId:playerId];
                  },
                @"getCurrentPosition":
                  ^{
                      int currentPosition = [self getCurrentPosition:playerId];
                      NSLog(@"getCurrentPosition: %i ", currentPosition);
                      result(@(currentPosition));
                  },
                @"setPlaybackRate":
                  ^{
                    NSLog(@"setPlaybackRate");
                    float playbackRate = (float)[call.arguments[@"playbackRate"] doubleValue];
                    [self setPlaybackRate:playbackRate playerId:playerId];
                  },
                @"setNotification":
                  ^{
                    NSLog(@"setNotification");
                    NSString *title = call.arguments[@"title"];
                    NSString *albumTitle = call.arguments[@"albumTitle"];
                    NSString *artist = call.arguments[@"artist"];
                    NSString *imageUrl = call.arguments[@"imageUrl"];

                    int forwardSkipInterval = [call.arguments[@"forwardSkipInterval"] intValue];
                    int backwardSkipInterval = [call.arguments[@"backwardSkipInterval"] intValue];
                    int duration = [call.arguments[@"duration"] intValue];
                    int elapsedTime = [call.arguments[@"elapsedTime"] intValue];

                    [self setNotification:title albumTitle:albumTitle artist:artist imageUrl:imageUrl 
                          forwardSkipInterval:forwardSkipInterval backwardSkipInterval:backwardSkipInterval 
                          duration:duration elapsedTime:elapsedTime playerId:playerId];
                  },
                @"setReleaseMode":
                  ^{
                    NSLog(@"setReleaseMode");
                    NSString *releaseMode = call.arguments[@"releaseMode"];
                    bool looping = [releaseMode hasSuffix:@"LOOP"];
                    [self setLooping:looping playerId:playerId];
                  }
                };

  [ self initPlayerInfo:playerId ];
  CaseBlock c = methods[call.method];
  if (c) c(); else {
    NSLog(@"not implemented");
    result(FlutterMethodNotImplemented);
  }
  if(![call.method isEqualToString:@"setUrl"]) {
    result(@(1));
  }
}

-(void) initPlayerInfo: (NSString *) playerId {
  NSMutableDictionary * playerInfo = players[playerId];
  if (!playerInfo) {
    players[playerId] = [@{@"isPlaying": @false, @"volume": @(1.0), @"rate": @(_defaultPlaybackRate), @"looping": @(false)} mutableCopy];
  }
}

-(void) setNotification: (NSString *) title 
        albumTitle:  (NSString *) albumTitle
        artist:  (NSString *) artist
        imageUrl:  (NSString *) imageUrl
        forwardSkipInterval:  (int) forwardSkipInterval
        backwardSkipInterval:  (int) backwardSkipInterval
        duration:  (int) duration
        elapsedTime:  (int) elapsedTime
        playerId: (NSString*) playerId {
  _title = title;
  _albumTitle = albumTitle;
  _artist = artist;
  _imageUrl = imageUrl;
  _duration = duration;

  _infoCenter = [MPNowPlayingInfoCenter defaultCenter];
  
  [ self updateNotification:elapsedTime ];

  if (remoteCommandCenter == nil) {
    remoteCommandCenter = [MPRemoteCommandCenter sharedCommandCenter];

    MPSkipIntervalCommand *skipBackwardIntervalCommand = [remoteCommandCenter skipBackwardCommand];
    [skipBackwardIntervalCommand setEnabled:YES];
    [skipBackwardIntervalCommand addTarget:self action:@selector(skipBackwardEvent:)];
    skipBackwardIntervalCommand.preferredIntervals = @[@(backwardSkipInterval)];  // Set your own interval

    MPSkipIntervalCommand *skipForwardIntervalCommand = [remoteCommandCenter skipForwardCommand];
    skipForwardIntervalCommand.preferredIntervals = @[@(forwardSkipInterval)];  // Max 99
    [skipForwardIntervalCommand setEnabled:YES];
    [skipForwardIntervalCommand addTarget:self action:@selector(skipForwardEvent:)];

    MPRemoteCommand *pauseCommand = [remoteCommandCenter pauseCommand];
    [pauseCommand setEnabled:YES];
    [pauseCommand addTarget:self action:@selector(playOrPauseEvent:)];
    
    MPRemoteCommand *playCommand = [remoteCommandCenter playCommand];
    [playCommand setEnabled:YES];
    [playCommand addTarget:self action:@selector(playOrPauseEvent:)];

    MPRemoteCommand *togglePlayPauseCommand = [remoteCommandCenter togglePlayPauseCommand];
    [togglePlayPauseCommand setEnabled:YES];
    [togglePlayPauseCommand addTarget:self action:@selector(playOrPauseEvent:)];
  }
}

-(MPRemoteCommandHandlerStatus) skipBackwardEvent: (MPSkipIntervalCommandEvent *) skipEvent {
    NSLog(@"Skip backward by %f", skipEvent.interval);
    NSMutableDictionary * playerInfo = players[_currentPlayerId];
    AVPlayer *player = playerInfo[@"player"];
    AVPlayerItem *currentItem = player.currentItem;
    CMTime currentTime = currentItem.currentTime;
    CMTime newTime = CMTimeSubtract(currentTime, CMTimeMakeWithSeconds(skipEvent.interval, NSEC_PER_SEC));
    // if CMTime is negative, set it to zero
    if (CMTimeGetSeconds(newTime) < 0) {
      [ self seek:_currentPlayerId time:CMTimeMakeWithSeconds(0,1) ];
    } else {
      [ self seek:_currentPlayerId time:newTime ];
    }
    return MPRemoteCommandHandlerStatusSuccess;
}

-(MPRemoteCommandHandlerStatus) skipForwardEvent: (MPSkipIntervalCommandEvent *) skipEvent {
    NSLog(@"Skip forward by %f", skipEvent.interval);
    NSMutableDictionary * playerInfo = players[_currentPlayerId];
    AVPlayer *player = playerInfo[@"player"];
    AVPlayerItem *currentItem = player.currentItem;
    CMTime currentTime = currentItem.currentTime;
    CMTime maxDuration = currentItem.duration;
    CMTime newTime = CMTimeAdd(currentTime, CMTimeMakeWithSeconds(skipEvent.interval, NSEC_PER_SEC));
    // if CMTime is more than max duration, limit it
    if (CMTimeGetSeconds(newTime) > CMTimeGetSeconds(maxDuration)) {
      [ self seek:_currentPlayerId time:maxDuration ];
    } else {
      [ self seek:_currentPlayerId time:newTime ];
    }
    return MPRemoteCommandHandlerStatusSuccess;
}
-(MPRemoteCommandHandlerStatus) playOrPauseEvent: (MPSkipIntervalCommandEvent *) playOrPauseEvent {
    NSLog(@"playOrPauseEvent");

    NSMutableDictionary * playerInfo = players[_currentPlayerId];
    AVPlayer *player = playerInfo[@"player"];
<<<<<<< HEAD
    bool _isPlaying = false;
=======
    bool _isPlaying;
    NSString *playerState;
>>>>>>> 5b824c28
    if (player.timeControlStatus == AVPlayerTimeControlStatusPlaying) {
        // player is playing and pause it
        [ self pause:_currentPlayerId ];
        _isPlaying = false;
        playerState = @"paused";
    } else if (player.timeControlStatus == AVPlayerTimeControlStatusPaused) {
        // player is paused and resume it
        [ self resume:_currentPlayerId ];
        _isPlaying = true;
        playerState = @"playing";
    }
    [_channel_audioplayer invokeMethod:@"audio.onNotificationPlayerStateChanged" arguments:@{@"playerId": _currentPlayerId, @"value": @(_isPlaying)}];
    [_callbackChannel invokeMethod:@"audio.onNotificationBackgroundPlayerStateChanged" arguments:@{@"playerId": _currentPlayerId, @"updateHandleMonitorKey": @(_updateHandleMonitorKey), @"value": playerState}];
    return MPRemoteCommandHandlerStatusSuccess;
}

-(void) updateNotification: (int) elapsedTime {
  NSMutableDictionary *playingInfo = [NSMutableDictionary dictionary];
  playingInfo[MPMediaItemPropertyTitle] = _title;
  playingInfo[MPMediaItemPropertyAlbumTitle] = _albumTitle;
  playingInfo[MPMediaItemPropertyArtist] = _artist;
  
  NSURL *url = [[NSURL alloc] initWithString:_imageUrl];
  UIImage *artworkImage = [UIImage imageWithData:[NSData dataWithContentsOfURL:url]];
  if (artworkImage)
  {
      MPMediaItemArtwork *albumArt = [[MPMediaItemArtwork alloc] initWithImage: artworkImage];
      playingInfo[MPMediaItemPropertyArtwork] = albumArt;
  }

  playingInfo[MPMediaItemPropertyPlaybackDuration] = [NSNumber numberWithInt: _duration];
  playingInfo[MPNowPlayingInfoPropertyElapsedPlaybackTime] = [NSNumber numberWithInt: elapsedTime];

  playingInfo[MPNowPlayingInfoPropertyPlaybackRate] = @(_defaultPlaybackRate);
  NSLog(@"setNotification done");

  if (_infoCenter != nil) {
    _infoCenter.nowPlayingInfo = playingInfo;
  }
}

-(void) setUrl: (NSString*) url
       isLocal: (bool) isLocal
       isNotification: (bool) respectSilence
       playerId: (NSString*) playerId
       onReady:(VoidCallback)onReady
{
  NSMutableDictionary * playerInfo = players[playerId];
  AVPlayer *player = playerInfo[@"player"];
  _currentPlayerId = playerId; // to be used for notifications command center
  NSMutableSet *observers = playerInfo[@"observers"];
  AVPlayerItem *playerItem;
    
  NSLog(@"setUrl %@", url);

  // code moved from play() to setUrl() to fix the bug of audio not playing in ios background
  NSError *error = nil;
  AVAudioSessionCategory category = respectSilence ? AVAudioSessionCategoryAmbient : AVAudioSessionCategoryPlayback;
    
  BOOL success = [[AVAudioSession sharedInstance] setCategory:category withOptions:AVAudioSessionCategoryOptionMixWithOthers error:&error];
    
  if (!success) {
    NSLog(@"Error setting speaker: %@", error);
  }
  [[AVAudioSession sharedInstance] setActive:YES error:&error];
  

  if (!playerInfo || ![url isEqualToString:playerInfo[@"url"]]) {
    if (isLocal) {
      playerItem = [ [ AVPlayerItem alloc ] initWithURL:[ NSURL fileURLWithPath:url ]];
    } else {
      playerItem = [ [ AVPlayerItem alloc ] initWithURL:[ NSURL URLWithString:url ]];
    }
      
    if (playerInfo[@"url"]) {
      [[player currentItem] removeObserver:self forKeyPath:@"player.currentItem.status" ];

      [ playerInfo setObject:url forKey:@"url" ];

      for (id ob in observers) {
         [ [ NSNotificationCenter defaultCenter ] removeObserver:ob ];
      }
      [ observers removeAllObjects ];
      [ player replaceCurrentItemWithPlayerItem: playerItem ];
    } else {
      player = [[ AVPlayer alloc ] initWithPlayerItem: playerItem ];
      observers = [[NSMutableSet alloc] init];

      [ playerInfo setObject:player forKey:@"player" ];
      [ playerInfo setObject:url forKey:@"url" ];
      [ playerInfo setObject:observers forKey:@"observers" ];

      // stream player position
      CMTime interval = CMTimeMakeWithSeconds(0.2, NSEC_PER_SEC);
      id timeObserver = [ player  addPeriodicTimeObserverForInterval: interval queue: nil usingBlock:^(CMTime time){
        [self onTimeInterval:playerId time:time];
      }];
        [timeobservers addObject:@{@"player":player, @"observer":timeObserver}];
    }
      
    id anobserver = [[ NSNotificationCenter defaultCenter ] addObserverForName: AVPlayerItemDidPlayToEndTimeNotification
                                                                        object: playerItem
                                                                         queue: nil
                                                                    usingBlock:^(NSNotification* note){
                                                                        [self onSoundComplete:playerId];
                                                                    }];
    [observers addObject:anobserver];
      
    // is sound ready
    [playerInfo setObject:onReady forKey:@"onReady"];
    [playerItem addObserver:self
                          forKeyPath:@"player.currentItem.status"
                          options:0
                          context:(void*)playerId];
      
  } else {
    if ([[player currentItem] status ] == AVPlayerItemStatusReadyToPlay) {
      onReady(playerId);
    }
  }
}

-(void) play: (NSString*) playerId
         url: (NSString*) url
     isLocal: (int) isLocal
      volume: (float) volume
        time: (CMTime) time
      isNotification: (bool) respectSilence
{
  [ self setUrl:url 
         isLocal:isLocal 
         isNotification:respectSilence
         playerId:playerId 
         onReady:^(NSString * playerId) {
           NSMutableDictionary * playerInfo = players[playerId];
           AVPlayer *player = playerInfo[@"player"];
           [ player setVolume:volume ];
           [ player seekToTime:time ];
           [ player play];
           [ playerInfo setObject:@true forKey:@"isPlaying" ];
         }    
  ];
}

-(void) updateDuration: (NSString *) playerId
{
  NSMutableDictionary * playerInfo = players[playerId];
  AVPlayer *player = playerInfo[@"player"];

  CMTime duration = [[[player currentItem]  asset] duration];
  NSLog(@"ios -> updateDuration...%f", CMTimeGetSeconds(duration));
  if(CMTimeGetSeconds(duration)>0){
    NSLog(@"ios -> invokechannel");
   int mseconds= CMTimeGetSeconds(duration)*1000;
    [_channel_audioplayer invokeMethod:@"audio.onDuration" arguments:@{@"playerId": playerId, @"value": @(mseconds)}];
  }
}

-(int) getDuration: (NSString *) playerId {
    NSMutableDictionary * playerInfo = players[playerId];
    AVPlayer *player = playerInfo[@"player"];
    
   CMTime duration = [[[player currentItem]  asset] duration];
    int mseconds= CMTimeGetSeconds(duration)*1000;
    return mseconds;
}

-(int) getCurrentPosition: (NSString *) playerId {
    NSMutableDictionary * playerInfo = players[playerId];
    AVPlayer *player = playerInfo[@"player"];

    CMTime duration = [player currentTime];
    return CMTimeGetSeconds(duration) * 1000;
}

// No need to spam the logs with every time interval update
-(void) onTimeInterval: (NSString *) playerId
                  time: (CMTime) time {
    // NSLog(@"ios -> onTimeInterval...");
    if (_isDealloc) {
        return;
    }
    int seconds = CMTimeGetSeconds(time);
    int mseconds = seconds*1000;
    
    [_channel_audioplayer invokeMethod:@"audio.onCurrentPosition" arguments:@{@"playerId": playerId, @"value": @(mseconds)}];
}

-(void) pause: (NSString *) playerId {
  NSMutableDictionary * playerInfo = players[playerId];
  AVPlayer *player = playerInfo[@"player"];

  [ player pause ];
  [playerInfo setObject:@false forKey:@"isPlaying"];
}

-(void) resume: (NSString *) playerId {
  NSMutableDictionary * playerInfo = players[playerId];
  AVPlayer *player = playerInfo[@"player"];
  float playbackRate = [ playerInfo[@"rate"] floatValue];
  [player play];
  [ player setRate:playbackRate ];
  [playerInfo setObject:@true forKey:@"isPlaying"];
}

-(void) setVolume: (float) volume 
        playerId:  (NSString *) playerId {
  NSMutableDictionary *playerInfo = players[playerId];
  AVPlayer *player = playerInfo[@"player"];
  playerInfo[@"volume"] = @(volume);
  [ player setVolume:volume ];
}

-(void) setPlaybackRate: (float) playbackRate 
        playerId:  (NSString *) playerId {
  NSLog(@"ios -> calling setPlaybackRate");
  
  NSMutableDictionary *playerInfo = players[playerId];
  AVPlayer *player = playerInfo[@"player"];
  playerInfo[@"rate"] = @(playbackRate);
  [ player setRate:playbackRate ];

  if (_infoCenter != nil) {
    AVPlayerItem *currentItem = player.currentItem;
    CMTime currentTime = currentItem.currentTime;
    [ self updateNotification:CMTimeGetSeconds(currentTime) ];
  }
}

-(void) setLooping: (bool) looping
        playerId:  (NSString *) playerId {
  NSMutableDictionary *playerInfo = players[playerId];
  [playerInfo setObject:@(looping) forKey:@"looping"];
}

-(void) stop: (NSString *) playerId {
  NSMutableDictionary * playerInfo = players[playerId];

  if ([playerInfo[@"isPlaying"] boolValue]) {
    [ self pause:playerId ];
    [ self seek:playerId time:CMTimeMake(0, 1) ];
    [playerInfo setObject:@false forKey:@"isPlaying"];
  }
}

-(void) seek: (NSString *) playerId
        time: (CMTime) time {
  NSMutableDictionary * playerInfo = players[playerId];
  AVPlayer *player = playerInfo[@"player"];
  [[player currentItem] seekToTime:time];

  int seconds = CMTimeGetSeconds(time);
  if (_infoCenter != nil) {
    [ self updateNotification:seconds ];
  }
}

-(void) onSoundComplete: (NSString *) playerId {
  NSLog(@"ios -> onSoundComplete...");
  NSMutableDictionary * playerInfo = players[playerId];

  if (![playerInfo[@"isPlaying"] boolValue]) {
    return;
  }

  [ self pause:playerId ];

  if ([ playerInfo[@"looping"] boolValue]) {
    [ self seek:playerId time:CMTimeMakeWithSeconds(0,1) ];
    [ self resume:playerId ];
  }

  [ _channel_audioplayer invokeMethod:@"audio.onComplete" arguments:@{@"playerId": playerId}];
  [_callbackChannel invokeMethod:@"audio.onNotificationBackgroundPlayerStateChanged" arguments:@{@"playerId": playerId, @"updateHandleMonitorKey": @(_updateHandleMonitorKey), @"value": @"completed"}];
}

-(void)observeValueForKeyPath:(NSString *)keyPath
                     ofObject:(id)object
                       change:(NSDictionary *)change
                      context:(void *)context {
  if ([keyPath isEqualToString: @"player.currentItem.status"]) {
    NSString *playerId = (__bridge NSString*)context;
    NSMutableDictionary * playerInfo = players[playerId];
    AVPlayer *player = playerInfo[@"player"];

    NSLog(@"player status: %ld",(long)[[player currentItem] status ]);

    // Do something with the status...
    if ([[player currentItem] status ] == AVPlayerItemStatusReadyToPlay) {
      [self updateDuration:playerId];

      VoidCallback onReady = playerInfo[@"onReady"];
      if (onReady != nil) {
        [playerInfo removeObjectForKey:@"onReady"];  
        onReady(playerId);
      }
    } else if ([[player currentItem] status ] == AVPlayerItemStatusFailed) {
      [_channel_audioplayer invokeMethod:@"audio.onError" arguments:@{@"playerId": playerId, @"value": @"AVPlayerItemStatus.failed"}];
    }
  } else {
    // Any unrecognized context must belong to super
    [super observeValueForKeyPath:keyPath
                         ofObject:object
                           change:change
                          context:context];
  }
}

- (void)destory {
    for (id value in timeobservers)
    [value[@"player"] removeTimeObserver:value[@"observer"]];
    timeobservers = nil;
    
    for (NSString* playerId in players) {
        NSMutableDictionary * playerInfo = players[playerId];
        NSMutableSet * observers = playerInfo[@"observers"];
        for (id ob in observers)
        [[NSNotificationCenter defaultCenter] removeObserver:ob];
    }
    players = nil;
}
    
- (void)dealloc {
    [self destory];
}


@end
<|MERGE_RESOLUTION|>--- conflicted
+++ resolved
@@ -351,12 +351,8 @@
 
     NSMutableDictionary * playerInfo = players[_currentPlayerId];
     AVPlayer *player = playerInfo[@"player"];
-<<<<<<< HEAD
     bool _isPlaying = false;
-=======
-    bool _isPlaying;
     NSString *playerState;
->>>>>>> 5b824c28
     if (player.timeControlStatus == AVPlayerTimeControlStatusPlaying) {
         // player is playing and pause it
         [ self pause:_currentPlayerId ];
