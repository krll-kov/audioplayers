--- conflicted
+++ resolved
@@ -414,14 +414,9 @@
               playingInfo[MPMediaItemPropertyArtwork] = albumArt;
           }
 
-<<<<<<< HEAD
           playingInfo[MPMediaItemPropertyPlaybackDuration] = [NSNumber numberWithInt: _duration];
+	        // From `MPNowPlayingInfoPropertyElapsedPlaybackTime` docs -- it is not recommended to update this value frequently. Thus it should represent integer seconds and not an accurate `CMTime` value with fractions of a second
           playingInfo[MPNowPlayingInfoPropertyElapsedPlaybackTime] = [NSNumber numberWithInt: elapsedTime];
-=======
-      playingInfo[MPMediaItemPropertyPlaybackDuration] = [NSNumber numberWithInt: _duration];
-	  // From `MPNowPlayingInfoPropertyElapsedPlaybackTime` docs -- it is not recommended to update this value frequently. Thus it should represent integer seconds and not an accurate `CMTime` value with fractions of a second
-      playingInfo[MPNowPlayingInfoPropertyElapsedPlaybackTime] = [NSNumber numberWithInt: elapsedTime];
->>>>>>> 3e2d4adc
 
           playingInfo[MPNowPlayingInfoPropertyPlaybackRate] = @(_defaultPlaybackRate);
           NSLog(@"setNotification done");
